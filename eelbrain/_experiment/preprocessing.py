--- conflicted
+++ resolved
@@ -483,14 +483,9 @@
         self.kwargs = {'method': method, 'random_state': random_state, **kwargs}
 
     def _link(self, name, pipes, root, raw_dir, cache_path, log):
-<<<<<<< HEAD
-        CachedRawPipe._link(self, name, pipes, root, raw_dir, cache_path, log)
-        self.ica_path = join(raw_dir, f'{{subject_visit}} {name}-ica.fif')
-=======
         out = CachedRawPipe._link(self, name, pipes, root, raw_dir, cache_path, log)
-        out.ica_path = join(raw_dir, f'{{subject}} {name}-ica.fif')
-        return out
->>>>>>> 74afb57b
+        out.ica_path = join(raw_dir, f'{{subject_visit}} {name}-ica.fif')
+        return out
 
     def as_dict(self):
         out = CachedRawPipe.as_dict(self)
